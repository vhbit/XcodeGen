--- conflicted
+++ resolved
@@ -77,15 +77,9 @@
         "package": "xcproj",
         "repositoryURL": "https://github.com/xcodeswift/xcproj.git",
         "state": {
-<<<<<<< HEAD
-          "branch": "8fb1284",
-          "revision": "8fb12846996875c2dacbe8845be141c7c5e56d28",
-          "version": null
-=======
           "branch": null,
           "revision": "5f68ad74627a537cdd3d022644edd0fa7a80d4a7",
           "version": "4.0.0"
->>>>>>> b97a158a
         }
       }
     ]
